--- conflicted
+++ resolved
@@ -9,10 +9,9 @@
 from __future__ import annotations
 
 import inspect
+from enum import Enum
 
 from typing import TYPE_CHECKING
-
-from gort.maskbits import ErrorCodes
 
 
 if TYPE_CHECKING:
@@ -25,8 +24,6 @@
     return "".join([s[:1].lower(), (s[1:].upper() if upper_rest else s[1:])])
 
 
-<<<<<<< HEAD
-=======
 class ErrorCodes(Enum):
     """List of error codes."""
 
@@ -52,7 +49,6 @@
     UNKNOWN_ERROR = 999
 
 
->>>>>>> 0c855a97
 class GortError(Exception):
     """A custom core GortError exception"""
 
