#!/usr/bin/env python
# -*- coding: utf-8 -*-
#
# @Author: José Sánchez-Gallego (gallegoj@uw.edu)
# @Date: 2023-07-08
# @Filename: __main__.py
# @License: BSD 3-clause (http://www.opensource.org/licenses/BSD-3-Clause)

<<<<<<< HEAD
import asyncio
=======
>>>>>>> 128a00aa

import click

from sdsstools.daemonizer import cli_coro


@click.group()
def gort():
    """Gort CLI."""

    pass


<<<<<<< HEAD
@gort.command()
@cli_coro()
async def overwatcher():
    """Starts the overwatcher."""

    from gort.overwatcher import Overwatcher

    await Overwatcher().run()

    while True:
        await asyncio.sleep(5)
        continue


=======
>>>>>>> 128a00aa
@gort.command()
@click.option(
    "--open-enclosure/--no-open-enclosure",
    is_flag=True,
    default=True,
    help="Open the enclosure.",
)
@click.option(
    "--confirm-open/--no-confirm-open",
    is_flag=True,
    default=True,
    help="Request confirmation before opening the enclosure.",
)
@click.option(
    "--focus/--no-focus",
    is_flag=True,
    default=True,
    help="Focus the telescopes.",
)
@cli_coro()
async def startup(
    open_enclosure: bool = True,
    confirm_open: bool = True,
    focus: bool = True,
):
    """Runs the startup sequence."""

    from gort import Gort

    gort = await Gort(verbosity="debug").init()
    await gort.startup(
        open_enclosure=open_enclosure,
        confirm_open=confirm_open,
        focus=focus,
    )


@gort.command()
@click.option(
    "--park/--no-park",
    is_flag=True,
    default=True,
    help="Parks the telescopes.",
)
@cli_coro()
async def shutdown(park: bool = True):
    """Runs the shutdown sequence."""

    from gort import Gort

    gort = await Gort(verbosity="debug").init()
    await gort.shutdown(park_telescopes=park)


@gort.command()
@click.option(
    "--readout/--no-readout",
    is_flag=True,
    default=False,
    help="Read the spectrographs if an exposure is pending.",
)
@cli_coro()
async def cleanup(readout: bool = False):
    """Runs the cleanup sequence."""

    from gort import Gort

    gort = await Gort(verbosity="debug").init()
    await gort.cleanup(readout=readout)


@gort.command()
@click.argument("RECIPE", type=str)
@cli_coro()
async def recipe(recipe: str):
    """Runs a recipe with its default options."""

    from gort import Gort

    gort = await Gort(verbosity="debug").init()
    await gort.execute_recipe(recipe)


@gort.command()
@cli_coro()
async def focus():
    """Focus the telescopes."""

    from gort import Gort

    gort = await Gort(verbosity="debug").init()
    await gort.guiders.focus()


@gort.command()
@cli_coro()
async def observe():
    """Runs the observe loop."""

    from gort import Gort

    gort = await Gort(verbosity="debug").init()
    await gort.observe(show_progress=True)


@gort.command(name="pointing-model")
@click.argument(
    "TELESCOPES",
    type=click.Choice(["sci", "spec", "skye", "skyw"]),
    nargs=-1,
    required=False,
)
@click.option(
    "-n",
    "--n-points",
    default=50,
    help="Number of points to sample.",
)
@click.option(
    "-a",
    "--alt-range",
    nargs=2,
    type=float,
    default=(40, 85),
    help="Altitude range.",
)
@click.option(
    "-z",
    "--az-range",
    nargs=2,
    type=float,
    default=(0, 355),
    help="Azimuth range.",
)
@click.option(
    "-f",
    "--filename",
    type=click.Path(exists=False, dir_okay=False),
    help="Path where to save the pointing data.",
)
@click.option(
    "-m",
    "--home",
    is_flag=True,
    help="Home the telescope before acquiring data.",
)
@click.option(
    "-P/-p",
    "--add-points/--no-add-points",
    is_flag=True,
    default=True,
    help="Add points to the PWI model.",
)
@click.option(
    "--only-slew",
    is_flag=True,
    help="Only slews the telescopes but does not take pointing data.",
)
@cli_coro()
async def pointing_model(
    telescopes: tuple[str, ...] | None,
    alt_range: tuple[float, float] = (40, 85),
    az_range: tuple[float, float] = (0, 355),
    filename: str | None = None,
    n_points: int = 50,
    home: bool = False,
    add_points: bool = True,
    only_slew: bool = False,
):
    """Acquires a pointing model."""

    from gort.pointing import pointing_model

    if telescopes is None or len(telescopes) == 0:
        telescopes = ("sci", "spec", "skye", "skyw")

    await pointing_model(
        filename,
        n_points,
        alt_range,
        az_range,
        telescopes=telescopes,
        home=home,
        add_points=add_points,
        calculate_offset=not only_slew,
    )


def main():
    gort()


if __name__ == "__main__":
    main()<|MERGE_RESOLUTION|>--- conflicted
+++ resolved
@@ -6,13 +6,8 @@
 # @Filename: __main__.py
 # @License: BSD 3-clause (http://www.opensource.org/licenses/BSD-3-Clause)
 
-<<<<<<< HEAD
-import asyncio
-=======
->>>>>>> 128a00aa
 
 import click
-
 from sdsstools.daemonizer import cli_coro
 
 
@@ -23,23 +18,6 @@
     pass
 
 
-<<<<<<< HEAD
-@gort.command()
-@cli_coro()
-async def overwatcher():
-    """Starts the overwatcher."""
-
-    from gort.overwatcher import Overwatcher
-
-    await Overwatcher().run()
-
-    while True:
-        await asyncio.sleep(5)
-        continue
-
-
-=======
->>>>>>> 128a00aa
 @gort.command()
 @click.option(
     "--open-enclosure/--no-open-enclosure",
